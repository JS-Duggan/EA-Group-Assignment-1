import random
import os
import csv
import typing
import time
import sys
import numpy as np

from load_tsp import loadTSP
from permutation import Permutation

class TSP(Permutation):
    graph = [[]]
    saveFile: typing.TextIO
    csvWriter: csv.writer

    def generate_random_path(self, num_nodes):
        path = list(range(0, num_nodes))
        random.shuffle(path)
        return path

    def __init__(self, testPath, savePath):
        """Init class

        takes path to test case as input
        edits private variable 'graph'
        graph is 2d array, where graph[i][j] = distance between i and j
        """
        
<<<<<<< HEAD
        tsp = loadTSP(testPath)
        
        self.graph = tsp.get_distance_matrix()
        
        self.dimension = tsp.get_dimension()
    
        
        self.loadSaveFile(savePath)
        return
    
    def permutationCost(self, perm):
        n = len(perm)
        cost = 0
        for i in range(n):
            cost += self.graph[perm[i], perm[(i + 1) % n]]
        return cost
    
    # def random_pairs(self, n):
    #     # Generate all unique index pairs (i, j) where i < j
    #     pairs = [(i, j) for i in range(n - 1) for j in range(i + 1, n)]
    #     random.shuffle(pairs)  # Randomize the order of swaps
    #     return pairs
    
    def random_pair(self, n):
        """
        Generate a single random pair i, j where i < j < n
        
        Args:
            n (int): Number of cities
        
        Returns:
            (int, int): Random pair (i, j)
        """
        i = random.randint(0, n - 2)
        j = random.randint(i + 1, n - 1)
        return i, j
        
    def delta_swap_cost(self, perm, cost, i, j):
        """
        Calculate the new tour cost if cities at positions i and j are swapped,
        using delta evaluation instead of recalculating the whole cost.

        Args:
            perm (list[int]): Current tour
            cost (float): Cost of the tour
            i (int): First swap position
            j (int): Second swap position

        Returns:
            float: New tour cost after swapping i and j"""
        # Handle invalid swap cases
        n = len(perm)

        if i == j or n < 2:
            return cost
        
        if i > j:
            i, j = j, i

        # Distance lookup helper
        def dist(x, y):
            return self.graph[x, y]

        # Neighbors of i and j
        a, b, c = perm[(i - 1) % n], perm[i], perm[(i + 1) % n]
        d, e, f = perm[(j - 1) % n], perm[j], perm[(j + 1) % n]

        # Handle adjacency and non-adjacency cases
        if (j - i) == 1:
            old_cost = dist(a, b) + dist(b, e) + dist(e, f)
            new_cost = dist(a, e) + dist(e, b) + dist(b, f)
        elif i == 0 and j == n - 1:
            old_cost = dist(d, e) + dist(e, b) + dist(b, c)
            new_cost = dist(d, b) + dist(b, e) + dist(e, c)
        else:
            old_cost = dist(a, b) + dist(b, c) + dist(d, e) + dist(e, f)
            new_cost = dist(a, e) + dist(e, c) + dist(d, b) + dist(b, f)

        # Return updated cost
        return cost + (new_cost - old_cost)
=======
        super().__init__(testPath)
        
        self.loadSaveFile(savePath)
        return
>>>>>>> e6a9d89b

    def exchange(self, perm, cost):
        """
        Perform the exchange neighbourhood search until a better solution is found
        if no better solution is found, returns input permutation and cost.
        Algorithm is greedy, so swap paris are done randomly
        Args:
            perm (list[int]): Current tour
            cost (float): Cost of the tour
        Returns:
            (list[int], float): The improved permutation and its cost.
        """
        # create a copy of perm, not a reference
        n = len(perm)

        # pairs = self.random_pairs(n)
        
        max_pairs = n * (n - 1) // 2 # Number of possible pairs where i < j
        for _ in range(max_pairs):
            i, j = self.random_pair(n)
            n_cost = self.delta_swap_cost(perm, cost, i, j)
            if n_cost < cost - 1e-9:
<<<<<<< HEAD
                sol[i], sol[j] = sol[j], sol[i]    
                
                return sol, n_cost
        return sol, cost
    
    def delta_inversion_cost(self, perm, cost, i, j):
        """
        Calculate the cost after inversion between i and j.
        Only the costs entering (i - 1 to i) and exiting (j to j + 1) the inversion change
        as the graph is undirected.
        Args:
            perm (list[int]): Current tour
            cost (float): Cost of the tour
            i (int): Inversion start
            j (int): Inversion end

        Returns:
            float: New tour cost after inversion between i and j
        """
        n = len(perm)
        
        if i == 0 and j == n-1:
            return cost
        
        # Remove edges
        cost -= self.graph[perm[(i - 1) % n], perm[i]]
        cost -= self.graph[perm[j], perm[(j + 1) % n]]
        
        # Add edges
        cost += self.graph[perm[(i - 1) % n], perm[j]]
        cost += self.graph[perm[i], perm[(j + 1) % n]]
            
        return cost
=======
                return self.swap_pair(perm.copy(), i, j), n_cost
        return perm, cost
>>>>>>> e6a9d89b
    
    def inversion(self, perm, cost):
        """
        Perform the inversion neighbourhood search until a better solution is found
        if no better solution is found, returns input permutation and cost.
        Inversion range is random.
        Args:
            perm (list[int]): Current tour
            cost (float): Cost of the tour
        Returns:
            (list[int], float): The improved permutation and its cost.
        """
        n = len(perm)
        # pairs = self.random_pairs(n)
        
        max_pairs = n * (n - 1) // 2 # Number of possible pairs where i < j
        
        for _ in range(max_pairs):
            i, j = self.random_pair(n)
            new_cost = self.delta_inversion_cost(perm, cost, i, j)
            
            # Improved cost
            if new_cost < cost - 1e-9:
<<<<<<< HEAD
                # Perform inversion (inclusive of j as random pairs has j < n)
                new_perm = perm.copy()
                start = i
                end = j
                while start < end:
                    new_perm[start], new_perm[end] = new_perm[end], new_perm[start]
                    start += 1
                    end -= 1
                            
=======
>>>>>>> e6a9d89b
                # Return permutation and cost of cheaper path
                return self.inversion_pair(perm, i, j), new_cost
            
        # No cost improvement
        return perm, cost
    
<<<<<<< HEAD
    def delta_jump_cost(self, perm, cost, i, j):
        """
        Calculate the cost after jump i to j, using delta evaluation instead of
        recalculating the whole cost.

        Args:
            perm (list[int]): Current tour
            cost (float): Cost of the tour
            i (int): Jump from
            j (int): Jump to

        Returns:
            float: New tour cost after jump
        """
        n = len(perm)
        
        if (i == 0 and j == n-1) or (i == n-1 and j == 0): 
            return cost
        
        if i < j:
            # Remove edges
            cost -= self.graph[perm[(i - 1) % n], perm[i]]
            cost -= self.graph[perm[i], perm[(i + 1) % n]]
            cost -= self.graph[perm[j], perm[(j + 1) % n]]
            
            # Add edges
            cost += self.graph[perm[(i - 1) % n], perm[(i + 1) % n]]
            cost += self.graph[perm[i], perm[(j + 1) % n]]
            cost += self.graph[perm[j], perm[i]]
        else:
            # Remove edges
            cost -= self.graph[perm[(i - 1) % n], perm[i]]
            cost -= self.graph[perm[i], perm[(i + 1) % n]]
            cost -= self.graph[perm[(j - 1) % n], perm[j]]
            
            # Add edges
            cost += self.graph[perm[(i - 1) % n], perm[(i + 1) % n]]
            cost += self.graph[perm[(j - 1) % n], perm[i]]
            cost += self.graph[perm[i], perm[j]]
        
        return cost
    
=======
>>>>>>> e6a9d89b
    def jump(self, perm, cost):
        """
        Perform the jump neighbourhood search using delta evaluation.
        Moves a city from position i to j and shifts others accordingly.

        Args:
            perm (list[int]): Current tour
            cost (float): Cost of the tour

        Returns:
            (list[int], float): The improved permutation and its cost.
        """
        n = len(perm)
        # indices = [(i, j) for i in range(n) for j in range(n) if i != j]
        
        # indices = [(i, j) for i in range(n) for j in range(n) if i < j]
        # random.shuffle(indices)

        max_pairs = n * (n - 1) // 2 # Number of possible pairs where i < j
        for _ in range(max_pairs):
            i, j = self.random_pair(n)
            
            # Jump(i, j)
            # Compute cost of new tour (delta evaluation)
            new_cost = self.delta_jump_cost(perm, cost, i, j)
                
            if new_cost < cost - 1e-9:
                # Create new tour by moving city from i to j
                return self.jump_pair(perm.copy(), i, j), new_cost
            
            # Reversed: Jump(j, i)
            # Compute cost of new tour (delta evaluation)
            new_cost = self.delta_jump_cost(perm, cost, j, i)
                
            if new_cost < cost - 1e-9:
                # Create new tour by moving city from i to j
                return self.jump_pair(perm.copy(), j, i), new_cost

        return perm, cost
    
    def localSearch(self, nIterations):
        """
        Performs localSearch to determine an optimised route to the Traveling Salesman Problem 
        Results are saved to a csv file for processing later

        Args:
            basePerm (list[int]): Initial tour
            nIterations (striintng): The number of attempts the algorithm will have to produce an optimised value 

        Returns:
            """
        
        iteration_limit = 170_000
        
        for i in range(nIterations):
            print(f"{i}:")
            
            # Generate random initial permutation
            basePerm = self.generate_random_path(self.dimension)
            
            # Calculate the overall cost
            baseCost = self.permutationCost(basePerm)
            
            checkpoint = time.perf_counter()
            
            # Calculate results for the jump
            print("Jump: ", end="")
            jumpCost = baseCost
            jumpPerm = basePerm
            i = 0
            while True:
                if i >= iteration_limit:
                    break
                
                jumpPerm, tempCost = self.jump(jumpPerm, jumpCost)
                if (tempCost < jumpCost):
                    jumpCost = tempCost
                else:
                    break
                    
                i += 1
                    
            
            # Output time taken
            print(f"{time.perf_counter() - checkpoint:.2f} seconds")
            checkpoint = time.perf_counter()


            # Calculate results for the exchange
            print("Exchange: ", end="")
            exchCost = baseCost
            exchPerm = basePerm
            i = 0
            while True:
                if i >= iteration_limit:
                    break
                
                exchPerm, tempCost = self.exchange(exchPerm, exchCost)
                if (tempCost < exchCost):                    
                    exchCost = tempCost
                else:
                    break
                
                i += 1
                    
                        
            # Output time taken
            print(f"{time.perf_counter() - checkpoint:.2f} seconds")
            checkpoint = time.perf_counter()
            
            # Calculate results for the inversion
            print("Inversion: ", end="")
            invsCost = baseCost
            invsPerm = basePerm
            i = 0
            while True:
                if i >= iteration_limit:
                    break
                
                invsPerm, tempCost = self.inversion(invsPerm, invsCost)
                if (tempCost < invsCost):                    
                    invsCost = tempCost
                else:
                    break
                
                i += 1
                

            # Output time taken
            print(f"{time.perf_counter() - checkpoint:.2f} seconds")
            print()


            self.saveData(jumpPerm, jumpCost, exchPerm, exchCost, invsPerm, invsCost)


        
    def loadSaveFile(self, filePath):
        """
        Prepares the save file for the algorithm. It creates a new file if required, and loads it into memory. 
        If the file already exists, then a new file will be created with a slightly modified name (#)

        Args:
            filePath (string): file path to the csv file where the data will be saved. 

        Returns:
            """
        
        # if the file exists, give it a unique name so that it does not get overriden
        tempFileName = filePath
        pos = len(filePath) - 4 # ignore the .csv at the end
        n = 1
        while os.path.exists(tempFileName):
            tempFileName = filePath[:pos] + '(' + n.__str__() + ')' + filePath[pos:]
            n += 1
        filePath = tempFileName

        # Generate the file and the csv writer for use
        self.saveFile = open(filePath, 'w', newline='')
        self.csvWriter = csv.writer(self.saveFile)
        self.csvWriter.writerow(['Jump - tour', 'Jump - cost', 'Exchange - tour', 'Exchange - cost', 'Inverse - tour', 'Inverse - cost'])
        self.saveFile.flush()

    def saveData(self, jumpTour, jumpCost, exchangeTour, exchangeCost, inverseTour, inverseCost):
        """
        Saves an entry of data into the csv file specified in the constructor. 
        This entry has the result for the three different switching types. 

        Args:
            jumpTour (list[int]): the calculated best tour when using jump
            jumpCost (int): the calculated cos for the tour found using jump 
            exchangeTour (list[int]): the calculated best tour when using exchange
            exchangeCost (int): the calculated cos for the tour found using exchange 
            inverseTour (list[int]): the calculated best tour when using inverse
            inverseCost (int): the calculated cos for the tour found using inverse 

        Returns:
            """
        self.csvWriter.writerow([jumpTour, jumpCost, exchangeTour, exchangeCost, inverseTour, inverseCost])
        self.saveFile.flush()
        
    def getSavePath(self):
        return self.saveFile.name<|MERGE_RESOLUTION|>--- conflicted
+++ resolved
@@ -27,23 +27,20 @@
         graph is 2d array, where graph[i][j] = distance between i and j
         """
         
-<<<<<<< HEAD
-        tsp = loadTSP(testPath)
-        
-        self.graph = tsp.get_distance_matrix()
-        
-        self.dimension = tsp.get_dimension()
-    
+
+        
+        super().__init__(testPath)
         
         self.loadSaveFile(savePath)
         return
     
-    def permutationCost(self, perm):
-        n = len(perm)
-        cost = 0
-        for i in range(n):
-            cost += self.graph[perm[i], perm[(i + 1) % n]]
-        return cost
+    
+#     def permutationCost(self, perm):
+#         n = len(perm)
+#         cost = 0
+#         for i in range(n):
+#             cost += self.graph[perm[i], perm[(i + 1) % n]]
+#         return cost
     
     # def random_pairs(self, n):
     #     # Generate all unique index pairs (i, j) where i < j
@@ -51,69 +48,64 @@
     #     random.shuffle(pairs)  # Randomize the order of swaps
     #     return pairs
     
-    def random_pair(self, n):
-        """
-        Generate a single random pair i, j where i < j < n
-        
-        Args:
-            n (int): Number of cities
-        
-        Returns:
-            (int, int): Random pair (i, j)
-        """
-        i = random.randint(0, n - 2)
-        j = random.randint(i + 1, n - 1)
-        return i, j
-        
-    def delta_swap_cost(self, perm, cost, i, j):
-        """
-        Calculate the new tour cost if cities at positions i and j are swapped,
-        using delta evaluation instead of recalculating the whole cost.
-
-        Args:
-            perm (list[int]): Current tour
-            cost (float): Cost of the tour
-            i (int): First swap position
-            j (int): Second swap position
-
-        Returns:
-            float: New tour cost after swapping i and j"""
-        # Handle invalid swap cases
-        n = len(perm)
-
-        if i == j or n < 2:
-            return cost
-        
-        if i > j:
-            i, j = j, i
-
-        # Distance lookup helper
-        def dist(x, y):
-            return self.graph[x, y]
-
-        # Neighbors of i and j
-        a, b, c = perm[(i - 1) % n], perm[i], perm[(i + 1) % n]
-        d, e, f = perm[(j - 1) % n], perm[j], perm[(j + 1) % n]
-
-        # Handle adjacency and non-adjacency cases
-        if (j - i) == 1:
-            old_cost = dist(a, b) + dist(b, e) + dist(e, f)
-            new_cost = dist(a, e) + dist(e, b) + dist(b, f)
-        elif i == 0 and j == n - 1:
-            old_cost = dist(d, e) + dist(e, b) + dist(b, c)
-            new_cost = dist(d, b) + dist(b, e) + dist(e, c)
-        else:
-            old_cost = dist(a, b) + dist(b, c) + dist(d, e) + dist(e, f)
-            new_cost = dist(a, e) + dist(e, c) + dist(d, b) + dist(b, f)
-
-        # Return updated cost
-        return cost + (new_cost - old_cost)
-=======
-        super().__init__(testPath)
-        
-        self.loadSaveFile(savePath)
-        return
->>>>>>> e6a9d89b
+#     def random_pair(self, n):
+#         """
+#         Generate a single random pair i, j where i < j < n
+        
+#         Args:
+#             n (int): Number of cities
+        
+#         Returns:
+#             (int, int): Random pair (i, j)
+#         """
+#         i = random.randint(0, n - 2)
+#         j = random.randint(i + 1, n - 1)
+#         return i, j
+        
+#     def delta_swap_cost(self, perm, cost, i, j):
+#         """
+#         Calculate the new tour cost if cities at positions i and j are swapped,
+#         using delta evaluation instead of recalculating the whole cost.
+
+#         Args:
+#             perm (list[int]): Current tour
+#             cost (float): Cost of the tour
+#             i (int): First swap position
+#             j (int): Second swap position
+
+#         Returns:
+#             float: New tour cost after swapping i and j"""
+#         # Handle invalid swap cases
+#         n = len(perm)
+
+#         if i == j or n < 2:
+#             return cost
+        
+#         if i > j:
+#             i, j = j, i
+
+#         # Distance lookup helper
+#         def dist(x, y):
+#             return self.graph[x, y]
+
+#         # Neighbors of i and j
+#         a, b, c = perm[(i - 1) % n], perm[i], perm[(i + 1) % n]
+#         d, e, f = perm[(j - 1) % n], perm[j], perm[(j + 1) % n]
+
+#         # Handle adjacency and non-adjacency cases
+#         if (j - i) == 1:
+#             old_cost = dist(a, b) + dist(b, e) + dist(e, f)
+#             new_cost = dist(a, e) + dist(e, b) + dist(b, f)
+#         elif i == 0 and j == n - 1:
+#             old_cost = dist(d, e) + dist(e, b) + dist(b, c)
+#             new_cost = dist(d, b) + dist(b, e) + dist(e, c)
+#         else:
+#             old_cost = dist(a, b) + dist(b, c) + dist(d, e) + dist(e, f)
+#             new_cost = dist(a, e) + dist(e, c) + dist(d, b) + dist(b, f)
+
+#         # Return updated cost
+#         return cost + (new_cost - old_cost)
+
 
     def exchange(self, perm, cost):
         """
@@ -136,44 +128,44 @@
             i, j = self.random_pair(n)
             n_cost = self.delta_swap_cost(perm, cost, i, j)
             if n_cost < cost - 1e-9:
-<<<<<<< HEAD
-                sol[i], sol[j] = sol[j], sol[i]    
-                
-                return sol, n_cost
-        return sol, cost
-    
-    def delta_inversion_cost(self, perm, cost, i, j):
-        """
-        Calculate the cost after inversion between i and j.
-        Only the costs entering (i - 1 to i) and exiting (j to j + 1) the inversion change
-        as the graph is undirected.
-        Args:
-            perm (list[int]): Current tour
-            cost (float): Cost of the tour
-            i (int): Inversion start
-            j (int): Inversion end
-
-        Returns:
-            float: New tour cost after inversion between i and j
-        """
-        n = len(perm)
-        
-        if i == 0 and j == n-1:
-            return cost
-        
-        # Remove edges
-        cost -= self.graph[perm[(i - 1) % n], perm[i]]
-        cost -= self.graph[perm[j], perm[(j + 1) % n]]
-        
-        # Add edges
-        cost += self.graph[perm[(i - 1) % n], perm[j]]
-        cost += self.graph[perm[i], perm[(j + 1) % n]]
-            
-        return cost
-=======
+
+#                 sol[i], sol[j] = sol[j], sol[i]    
+                
+#                 return sol, n_cost
+#         return sol, cost
+    
+#     def delta_inversion_cost(self, perm, cost, i, j):
+#         """
+#         Calculate the cost after inversion between i and j.
+#         Only the costs entering (i - 1 to i) and exiting (j to j + 1) the inversion change
+#         as the graph is undirected.
+#         Args:
+#             perm (list[int]): Current tour
+#             cost (float): Cost of the tour
+#             i (int): Inversion start
+#             j (int): Inversion end
+
+#         Returns:
+#             float: New tour cost after inversion between i and j
+#         """
+#         n = len(perm)
+        
+#         if i == 0 and j == n-1:
+#             return cost
+        
+#         # Remove edges
+#         cost -= self.graph[perm[(i - 1) % n], perm[i]]
+#         cost -= self.graph[perm[j], perm[(j + 1) % n]]
+        
+#         # Add edges
+#         cost += self.graph[perm[(i - 1) % n], perm[j]]
+#         cost += self.graph[perm[i], perm[(j + 1) % n]]
+            
+#         return cost
+
                 return self.swap_pair(perm.copy(), i, j), n_cost
         return perm, cost
->>>>>>> e6a9d89b
+
     
     def inversion(self, perm, cost):
         """
@@ -197,69 +189,67 @@
             
             # Improved cost
             if new_cost < cost - 1e-9:
-<<<<<<< HEAD
+
                 # Perform inversion (inclusive of j as random pairs has j < n)
-                new_perm = perm.copy()
-                start = i
-                end = j
-                while start < end:
-                    new_perm[start], new_perm[end] = new_perm[end], new_perm[start]
-                    start += 1
-                    end -= 1
+#                 new_perm = perm.copy()
+#                 start = i
+#                 end = j
+#                 while start < end:
+#                     new_perm[start], new_perm[end] = new_perm[end], new_perm[start]
+#                     start += 1
+#                     end -= 1
                             
-=======
->>>>>>> e6a9d89b
+
                 # Return permutation and cost of cheaper path
                 return self.inversion_pair(perm, i, j), new_cost
             
         # No cost improvement
         return perm, cost
     
-<<<<<<< HEAD
-    def delta_jump_cost(self, perm, cost, i, j):
-        """
-        Calculate the cost after jump i to j, using delta evaluation instead of
-        recalculating the whole cost.
-
-        Args:
-            perm (list[int]): Current tour
-            cost (float): Cost of the tour
-            i (int): Jump from
-            j (int): Jump to
-
-        Returns:
-            float: New tour cost after jump
-        """
-        n = len(perm)
-        
-        if (i == 0 and j == n-1) or (i == n-1 and j == 0): 
-            return cost
-        
-        if i < j:
-            # Remove edges
-            cost -= self.graph[perm[(i - 1) % n], perm[i]]
-            cost -= self.graph[perm[i], perm[(i + 1) % n]]
-            cost -= self.graph[perm[j], perm[(j + 1) % n]]
-            
-            # Add edges
-            cost += self.graph[perm[(i - 1) % n], perm[(i + 1) % n]]
-            cost += self.graph[perm[i], perm[(j + 1) % n]]
-            cost += self.graph[perm[j], perm[i]]
-        else:
-            # Remove edges
-            cost -= self.graph[perm[(i - 1) % n], perm[i]]
-            cost -= self.graph[perm[i], perm[(i + 1) % n]]
-            cost -= self.graph[perm[(j - 1) % n], perm[j]]
-            
-            # Add edges
-            cost += self.graph[perm[(i - 1) % n], perm[(i + 1) % n]]
-            cost += self.graph[perm[(j - 1) % n], perm[i]]
-            cost += self.graph[perm[i], perm[j]]
-        
-        return cost
-    
-=======
->>>>>>> e6a9d89b
+
+#     def delta_jump_cost(self, perm, cost, i, j):
+#         """
+#         Calculate the cost after jump i to j, using delta evaluation instead of
+#         recalculating the whole cost.
+
+#         Args:
+#             perm (list[int]): Current tour
+#             cost (float): Cost of the tour
+#             i (int): Jump from
+#             j (int): Jump to
+
+#         Returns:
+#             float: New tour cost after jump
+#         """
+#         n = len(perm)
+        
+#         if (i == 0 and j == n-1) or (i == n-1 and j == 0): 
+#             return cost
+        
+#         if i < j:
+#             # Remove edges
+#             cost -= self.graph[perm[(i - 1) % n], perm[i]]
+#             cost -= self.graph[perm[i], perm[(i + 1) % n]]
+#             cost -= self.graph[perm[j], perm[(j + 1) % n]]
+            
+#             # Add edges
+#             cost += self.graph[perm[(i - 1) % n], perm[(i + 1) % n]]
+#             cost += self.graph[perm[i], perm[(j + 1) % n]]
+#             cost += self.graph[perm[j], perm[i]]
+#         else:
+#             # Remove edges
+#             cost -= self.graph[perm[(i - 1) % n], perm[i]]
+#             cost -= self.graph[perm[i], perm[(i + 1) % n]]
+#             cost -= self.graph[perm[(j - 1) % n], perm[j]]
+            
+#             # Add edges
+#             cost += self.graph[perm[(i - 1) % n], perm[(i + 1) % n]]
+#             cost += self.graph[perm[(j - 1) % n], perm[i]]
+#             cost += self.graph[perm[i], perm[j]]
+        
+#         return cost
+    
+
     def jump(self, perm, cost):
         """
         Perform the jump neighbourhood search using delta evaluation.
