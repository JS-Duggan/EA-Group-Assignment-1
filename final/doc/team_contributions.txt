Members:
- Blaschka, Liam (a1888420)
- Dash Tanu, Mohon (a1918614)
- Duggan, Jack (a1769726)
- Raval, Jayom (a1852664)
- Whitbread, Cooper (a1851470)
- Zhu, Zhenshu (a1933054)

Allocations Exersise 1 & 2
- Load in tsp data and process travel costs: Zhenshu
- Generate initial path: Jayom
- Implement jump switching: Mohon
- Implement exchange switching: Jack
- Implement inverse switching: Liam
- Integrate localSearch to file saving: Cooper
<<<<<<< HEAD

- Excercise 3: Jayom
- Exercise 5: Mohon
- Clearing up Exercise 1 and 2: Liam
- Exercise 4 (mutation): Cooper
- Exercise 4 (crossover): Jack
- Exercise 7: George

=======
- Optimisation: Liam + Jack
- Testing: Liam
- Data collection: Liam

Allocations Exersise 3 - 6
- Exersise 3: Jayom
- Exersise 4 - Mutation: Cooper
- Exersise 4 - Cross Over: Jack
- Exersise 5: Mohon
- General testing: Liam
- Optimisation: Liam
- Data collection: Liam

Allocations Exersise 7
- Inver-over code: Zhenshu
- Testing: Zhenshu
- Data collection: Zhenshu

General
- Documentation: Cooper
- Code cleanup: Cooper

>>>>>>> 3215fa78
<|MERGE_RESOLUTION|>--- conflicted
+++ resolved
@@ -1,48 +1,37 @@
-Members:
-- Blaschka, Liam (a1888420)
-- Dash Tanu, Mohon (a1918614)
-- Duggan, Jack (a1769726)
-- Raval, Jayom (a1852664)
-- Whitbread, Cooper (a1851470)
-- Zhu, Zhenshu (a1933054)
-
-Allocations Exersise 1 & 2
-- Load in tsp data and process travel costs: Zhenshu
-- Generate initial path: Jayom
-- Implement jump switching: Mohon
-- Implement exchange switching: Jack
-- Implement inverse switching: Liam
-- Integrate localSearch to file saving: Cooper
-<<<<<<< HEAD
-
-- Excercise 3: Jayom
-- Exercise 5: Mohon
-- Clearing up Exercise 1 and 2: Liam
-- Exercise 4 (mutation): Cooper
-- Exercise 4 (crossover): Jack
-- Exercise 7: George
-
-=======
-- Optimisation: Liam + Jack
-- Testing: Liam
-- Data collection: Liam
-
-Allocations Exersise 3 - 6
-- Exersise 3: Jayom
-- Exersise 4 - Mutation: Cooper
-- Exersise 4 - Cross Over: Jack
-- Exersise 5: Mohon
-- General testing: Liam
-- Optimisation: Liam
-- Data collection: Liam
-
-Allocations Exersise 7
-- Inver-over code: Zhenshu
-- Testing: Zhenshu
-- Data collection: Zhenshu
-
-General
-- Documentation: Cooper
-- Code cleanup: Cooper
-
->>>>>>> 3215fa78
+Members:
+- Blaschka, Liam (a1888420)
+- Dash Tanu, Mohon (a1918614)
+- Duggan, Jack (a1769726)
+- Raval, Jayom (a1852664)
+- Whitbread, Cooper (a1851470)
+- Zhu, Zhenshu (a1933054)
+
+Allocations Exersise 1 & 2
+- Load in tsp data and process travel costs: Zhenshu
+- Generate initial path: Jayom
+- Implement jump switching: Mohon
+- Implement exchange switching: Jack
+- Implement inverse switching: Liam
+- Integrate localSearch to file saving: Cooper
+
+- Optimisation: Liam + Jack
+- Testing: Liam
+- Data collection: Liam
+
+Allocations Exersise 3 - 6
+- Exersise 3: Jayom
+- Exersise 4 - Mutation: Cooper
+- Exersise 4 - Cross Over: Jack
+- Exersise 5: Mohon
+- General testing: Liam
+- Optimisation: Liam
+- Data collection: Liam
+
+Allocations Exersise 7
+- Inver-over code: Zhenshu
+- Testing: Zhenshu
+- Data collection: Zhenshu
+
+General
+- Documentation: Cooper
+- Code cleanup: Cooper